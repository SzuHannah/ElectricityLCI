--- conflicted
+++ resolved
@@ -1,434 +1,430 @@
-#Data filtered from stewi and Stewi combo is written ina dictionary in this script. 
-#The dictionary is basaed on the OLCA schema
-#This dictionary can be used for writing json files or templates
-import math
-import time
-import pandas as pd
-<<<<<<< HEAD
-from os.path import join
-from electricitylci.globals import (
-    data_dir,
-    electricity_flow_name_generation_and_distribution,
-    electricity_flow_name_consumption
-)
-=======
-from electricitylci.globals import data_dir, electricity_flow_name_generation_and_distribution,electricity_flow_name_consumption
->>>>>>> 8e814712
-from electricitylci.model_config import egrid_year
-from electricitylci.egrid_facilities import egrid_subregions
-
-year = egrid_year
-
-#Read in general metadata to be used by all processes
-metadata = pd.read_csv(join(data_dir, 'metadata.csv'))
-#Use only first row of metadata for all processes for now
-metadata = metadata.iloc[0,]
-
-#Read in process location uuids
-location_UUID = pd.read_csv(join(data_dir, 'location_UUIDs.csv'))
-def lookup_location_uuid(location):
-    try:
-        uuid = location_UUID.loc[location_UUID['NAME'] == location]['REF_ID'].iloc[0]
-    except IndexError:
-        uuid=''
-    return uuid
-
-#Read in process name info
-process_name = pd.read_csv(join(data_dir, 'processname_1.csv'))
-generation_name_parts = process_name[process_name['Stage']=='generation'].iloc[0]
-generation_mix_name_parts = process_name[process_name['Stage']=='generation mix'].iloc[0]
-
-generation_mix_name = generation_mix_name_parts['Base name'] + '; ' + generation_mix_name_parts['Location type'] +  '; ' + generation_mix_name_parts['Mix type']
-surplus_pool_name = 'Electricity; at grid; surplus pool'
-consumption_mix_name = 'Electricity; at grid; consumption mix'
-distribution_to_end_user_name = 'Electricity; at user; consumption mix'
-
-electricity_at_grid_flow = {'flowType':'PRODUCT_FLOW',
-                 'flowProperties':'',
-                 'name':electricity_flow_name_generation_and_distribution,
-                 'id':'',
-                 'category':'22: Utilities/2211: Electric Power Generation, Transmission and Distribution'
-                 }
-
-electricity_at_user_flow = {'flowType':'PRODUCT_FLOW',
-                 'flowProperties':'',
-                 'name':electricity_flow_name_consumption,
-                 'id':'',
-                 'category':'22: Utilities/2211: Electric Power Generation, Transmission and Distribution'
-                 }
-
-
-def exchange(flw, exchanges_list):
-    exchanges_list.append(flw)
-    return exchanges_list
-
-def exchange_table_creation_ref(data):
-    region = data['Subregion'].iloc[0]
-    ar = dict()
-    ar['internalId']=''
-    ar['@type']='Exchange'
-    ar['avoidedProduct']=False
-    ar['flow']= electricity_at_grid_flow
-    ar['flowProperty']=''
-    ar['input']=False
-    ar['quantitativeReference']=True
-    ar['baseUncertainty']=''
-    ar['provider']=''
-    ar['amount']=1.0
-    ar['amountFormula']=''
-    ar['unit']=unit('MWh');
-    return ar
-
-
-def gen_process_ref(fuel,reg):
-    processref = dict()
-    processref['name']=generation_name_parts['Base name'] + '; from ' + str(fuel) + '; ' + generation_name_parts['Location type']
-    processref['location']=reg
-    processref['processType']='UNIT_PROCESS'
-    processref['categoryPath']=["22: Utilities","2211: Electric Power Generation, Transmission and Distribution",fuel]
-    return processref
-
-def con_process_ref(reg,ref_type='generation'):
-    #If ref is to a consunmption mix (for a distribution process), use consumption mix name
-    #If not, if the region is an egrid regions, its a generation mix process; otherwise its a surplus pool process
-    if ref_type == 'consumption':
-        name = consumption_mix_name
-    elif reg in egrid_subregions:
-        name = generation_mix_name
-    else:
-        name = surplus_pool_name
-    processref = dict()
-    processref['name']=name
-    processref['location']=reg
-    processref['processType']='UNIT_PROCESS'
-    processref['categoryPath']=["22: Utilities","2211: Electric Power Generation, Transmission and Distribution"]
-    return processref
-
-
-def exchange_table_creation_input_genmix(database,fuelname):
-    region = database['Subregion'].iloc[0]
-    ar = dict()
-    ar['internalId']=''
-    ar['@type']='Exchange'
-    ar['avoidedProduct']=False
-    ar['flow']=electricity_at_grid_flow
-    ar['flowProperty']=''
-    ar['input']=True
-    ar['quantitativeReference']='True'
-    ar['baseUncertainty']=''
-    ar['provider']=gen_process_ref(fuelname,region)
-    ar['amount']=database['Generation_Ratio'].iloc[0]
-    ar['unit'] = unit('MWh')
-    ar['pedigreeUncertainty']=''
-    #ar['category']='22: Utilities/2211: Electric Power Generation, Transmission and Distribution'+fuelname
-    ar['comment']='from ' + fuelname;
-    ar['uncertainty'] = ''
-    return ar;
-
-
-def exchange_table_creation_input_con_mix(generation, loc,ref_to_consumption=False):
-    ar = dict()
-    ar['internalId'] = ''
-    ar['@type'] = 'Exchange'
-    ar['avoidedProduct'] = False
-    ar['flow'] = electricity_at_grid_flow
-    ar['flowProperty'] = ''
-    ar['input'] = True
-    ar['baseUncertainty'] = ''
-    if ref_to_consumption:
-        ar['provider'] = con_process_ref(loc,'consumption')
-    else:
-        ar['provider'] = con_process_ref(loc)
-    ar['amount'] = generation
-    ar['unit'] = unit('MWh')
-    ar['pedigreeUncertainty'] = ''
-    ar['uncertainty'] = ''
-    ar['comment'] = 'eGRID ' + str(year);
-    #ar['location'] = location(loc)
-    return ar;
-
-def process_table_creation_gen(fuelname, exchanges_list, region):
-    ar = dict()
-    ar['@type'] = 'Process'
-    ar['allocationFactors']=''
-    ar['defaultAllocationMethod']=''
-    ar['exchanges']=exchanges_list;
-    ar['location']=location(region)
-    ar['parameters']=''
-    ar['processDocumentation']=process_doc_creation();
-    ar['processType']='UNIT_PROCESS'
-    ar['name'] = generation_name_parts['Base name'] + '; from ' + str(fuelname) + '; ' + generation_name_parts['Location type']
-    ar['category'] = '22: Utilities/2211: Electric Power Generation, Transmission and Distribution/'+fuelname
-    ar['description'] = 'Electricity from '+str(fuelname)+' produced at generating facilities in the '+str(region)+' region'
-    return ar;
-
-def process_table_creation_genmix(region,exchanges_list):
-    ar = dict()
-    ar['@type'] = 'Process'
-    ar['allocationFactors']=''
-    ar['defaultAllocationMethod']=''
-    ar['exchanges']=exchanges_list;
-    ar['location']=location(region)
-    ar['parameters']=''
-    ar['processDocumentation']=process_doc_creation();
-    ar['processType']='UNIT_PROCESS'
-    ar['name'] = generation_mix_name
-    ar['category'] = '22: Utilities/2211: Electric Power Generation, Transmission and Distribution'
-    ar['description'] = 'Electricity generation mix in the '+str(region)+' region'
-    return ar;
-
-
-
-#Will be used later
-# def category():
-#
-#     global fuelname;
-#     ar = {'':''}
-#     ar['@id'] = ''
-#     ar['@type'] = 'Category'
-#     ar['name'] = '22: Utilities/2211: Electric Power Generation, Transmission and Distribution'+str(fuelname)
-#     del ar['']
-#     return ar
-    
-
-#Will be used later
-def location(region):
-    ar = dict()
-    ar['id'] = lookup_location_uuid(region)
-    ar['type'] = 'Location'
-    ar['name'] = region;
-    return ar
-
-def process_doc_creation():
-    
-    global year;
-    ar = dict()
-    ar['timeDescription']=''
-    ar['validUntil']='12/31/2018'
-    ar['validFrom']='1/1/2018'
-    ar['technologyDescription']='This is an aggregation of technology types for this fuel type within this eGRID subregion'
-    ar['dataCollectionDescription']=metadata['DataCollectionPeriod']
-    ar['completenessDescription']=metadata['DataCompleteness']
-    ar['dataSelectionDescription']=metadata['DataSelection']
-    ar['reviewDetails']=metadata['DatasetOtherEvaluation']
-    ar['dataTreatmentDescription']=metadata['DataTreatment']
-    ar['inventoryMethodDescription']=metadata['LCIMethod']
-    ar['modelingConstantsDescription']=metadata['ModellingConstants']
-    ar['reviewer']=metadata['Reviewer']
-    ar['samplingDescription']=metadata['SamplingProcedure']
-    ar['sources']=''
-    ar['restrictionsDescription']=metadata['AccessUseRestrictions']
-    ar['copyright']=False
-    ar['creationDate']=time.time()
-    ar['dataDocumentor']= metadata['DataDocumentor']
-    ar['dataGenerator']= metadata['DataGenerator']
-    ar['dataSetOwner']= metadata['DatasetOwner']
-    ar['intendedApplication']= metadata['IntendedApplication']
-    ar['projectDescription']= metadata['ProjectDescription']
-    ar['publication']=''
-    ar['geographyDescription']=''
-    ar['exchangeDqSystem'] = exchangeDqsystem()
-    ar['dqSystem'] = processDqsystem()
-    #Temp place holder for process DQ scores
-    ar['dqEntry'] = '(5;5)'
-    return ar;
-
-def exchangeDqsystem():
-    ar = dict()
-    ar['@type'] = 'DQSystem'
-    ar['@id'] = 'd13b2bc4-5e84-4cc8-a6be-9101ebb252ff'
-    ar['name'] = 'US EPA - Flow Pedigree Matrix'
-    return ar
-
-def processDqsystem():
-    ar = dict()
-    ar['@type'] = 'DQSystem'
-    ar['@id'] = '70bf370f-9912-4ec1-baa3-fbd4eaf85a10'
-    ar['name'] = 'US EPA - Process Pedigree Matrix'
-    return ar
-
-def exchange_table_creation_input(data):
-    year = data['Year'].iloc[0]
-    ar = dict()
-    ar['internalId']=''
-    ar['@type']='Exchange'
-    ar['avoidedProduct']=False
-    ar['flow'] = flow_table_creation(data)
-    ar['flowProperty']=''
-    ar['input'] = True
-    ar['baseUncertainty']=''
-    ar['provider']='' 
-    ar['amount']=data['Emission_factor'].iloc[0]
-    ar['amountFormula']='  '
-    ar['unit']=unit(data['Unit'].iloc[0]);
-    ar['dqEntry'] = ''
-    ar['pedigreeUncertainty']=''
-    ar['uncertainty']=uncertainty_table_creation(data)
-    ar['comment']='eGRID '+str(year)
-    # if data['FlowType'].iloc[0] == 'ELEMENTARY_FLOW':
-    #   ar['category'] = 'Elementary flows/'+str(data['ElementaryFlowPrimeContext'].iloc[0])+'/'+str(data['Compartment'].iloc[0])
-    # elif data['FlowType'].iloc[0] == 'WASTE_FLOW':
-    #   ar['category'] = 'Waste flows/'
-    # else:
-    #   ar['category'] = '22: Utilities/2211: Electric Power Generation, Transmission and Distribution/'+fuelname
-    return ar;
-
-def unit(unt):
-    ar = dict()
-    ar['internalId']=''
-    ar['@type']='Unit'
-    ar['name'] = unt
-    return ar
-
-def exchange_table_creation_output(data):
-    year = data['Year'].iloc[0]
-    source = data['Source'].iloc[0]
-    ar = dict()
-    ar['internalId']=''
-    ar['@type']='Exchange'
-    ar['avoidedProduct']=False
-    ar['flow']=flow_table_creation(data)
-    ar['flowProperty']=''
-    ar['input']=False
-    ar['quantitativeReference']=False
-    ar['baseUncertainty']=''
-    ar['provider']=''
-    ar['amount']=data['Emission_factor'].iloc[0]
-    ar['amountFormula']=''
-    ar['unit']=unit('kg');
-    ar['pedigreeUncertainty']=''  
-    ar['dqEntry'] = '('+str(round(data['Reliability_Score'].iloc[0],1))+\
-                    ';'+str(round(data['TemporalCorrelation'].iloc[0],1))+\
-                    ';' + str(round(data['GeographicalCorrelation'].iloc[0],1))+\
-                    ';' + str(round(data['TechnologicalCorrelation'].iloc[0],1))+ \
-                    ';' + str(round(data['DataCollection'].iloc[0],1))+')'
-    ar['uncertainty']=uncertainty_table_creation(data)
-    ar['comment'] = str(source)+' '+str(year)
-    #if data['FlowType'].iloc[0] == 'ELEMENTARY_FLOW':
-    #  ar['category'] = 'Elementary flows/'+str(data['ElementaryFlowPrimeContext'].iloc[0])+'/'+str(data['Compartment'].iloc[0])
-    #elif data['FlowType'].iloc[0] == 'WASTE_FLOW':
-    #  ar['category'] = 'Waste flows/'
-    #else:
-    #  ar['category'] = '22: Utilities/2211: Electric Power Generation, Transmission and Distribution'+data['FlowName'].iloc[0]
-
-    return ar;    
-
-        
-def uncertainty_table_creation(data):
-
-    ar = dict()
-    ar['geomMean'] = data['GeomMean'].iloc[0]
-    ar['geomSd']= data['GeomSD'].iloc[0]    
-    ar['distributionType']='Logarithmic Normal Distribution'
-    ar['mean']=''
-    ar['meanFormula']=''    
-    ar['geomMeanFormula']=''
-    ar['maximum']=data['Maximum'].iloc[0]
-    ar['minimum']=data['Minimum'].iloc[0]
-    ar['minimumFormula']=''
-    ar['sd']=''
-    ar['sdFormula']=''    
-    ar['geomSdFormula']=''
-    ar['mode']=''
-    ar['modeFormula']=''   
-    ar['maximumFormula']='';
-    return ar;
-
-def flow_table_creation(data):
-    ar = dict()
-    flowtype = data['FlowType'].iloc[0]
-    ar['flowType'] = flowtype
-    ar['flowProperties']=''
-    ar['name'] = data['FlowName'].iloc[0][0:255] #cutoff name at length 255 if greater than that
-    ar['id'] = data['FlowUUID'].iloc[0]
-    comp = str(data['Compartment'].iloc[0])
-    if (flowtype=='ELEMENTARY_FLOW')&(comp!=''):
-        ar['category'] = 'Elementary flows/' + str(data['ElementaryFlowPrimeContext'].iloc[0]) + '/' + comp
-    elif (flowtype == 'PRODUCT_FLOW') & (comp!=''):
-        ar['category'] = comp
-    elif flowtype == 'WASTE_FLOW':
-        ar['category'] = 'Waste flows/'
-    else:
-        #Assume this is electricity or a byproduct
-        ar['category'] = '22: Utilities/2211: Electric Power Generation, Transmission and Distribution'
-    return ar
-
-def ref_exchange_creator(electricity_flow=electricity_at_grid_flow):
-    ar = dict()
-    ar['internalId']=''
-    ar['@type']='Exchange'
-    ar['avoidedProduct']=False
-    ar['flow']=electricity_flow
-    ar['flowProperty']=''
-    ar['input']=False
-    ar['quantitativeReference']=True
-    ar['baseUncertainty']=''
-    ar['provider']=''
-    ar['amount']=1.0
-    ar['amountFormula']=''
-    ar['unit']=unit('MWh');
-    ar['location'] = ''
-    return ar
-
-
-
-def process_table_creation_con_mix(region,exchanges_list):
-    ar = dict()
-    ar['@type'] = 'Process'
-    ar['allocationFactors']=''
-    ar['defaultAllocationMethod']=''
-    ar['exchanges']=exchanges_list;
-    ar['location']=location(region)
-    ar['parameters']=''
-    ar['processDocumentation']=process_doc_creation();
-    ar['processType']=''
-    ar['name'] = consumption_mix_name
-    ar['category'] = '22: Utilities/2211: Electric Power Generation, Transmission and Distribution'
-    ar['description'] = 'Electricity consumption mix using power plants in the '+str(region)+' region'
-    return ar;
-
-
-def process_table_creation_surplus(region,exchanges_list):
-    ar = dict()
-    ar['@type'] = 'Process'
-    ar['allocationFactors']=''
-    ar['defaultAllocationMethod']=''
-    ar['exchanges']=exchanges_list;
-    ar['location']=location(region)
-    ar['parameters']=''
-    ar['processDocumentation']=process_doc_creation();
-    ar['processType']='UNIT_PROCESS'
-    ar['name'] = surplus_pool_name
-    ar['category'] = '22: Utilities/2211: Electric Power Generation, Transmission and Distribution'
-    ar['description'] = 'Electricity surplus in the '+str(region)+' region'
-    return ar;
-
-def process_table_creation_distribution(region,exchanges_list):
-    ar = dict()
-    ar['@type'] = 'Process'
-    ar['allocationFactors']=''
-    ar['defaultAllocationMethod']=''
-    ar['exchanges']=exchanges_list;
-    ar['location']=location(region)
-    ar['parameters']=''
-    ar['processDocumentation']=process_doc_creation();
-    ar['processType']=''
-    ar['name'] = distribution_to_end_user_name
-    ar['category'] = '22: Utilities/2211: Electric Power Generation, Transmission and Distribution'
-    ar['description'] = 'Electricity distribution to end user in the '+str(region)+' region'
-    return ar;
-
-# def process_table_creation_trade_mix(region,exchanges_list):
-#     ar = dict()
-#     ar['@type'] = 'Process'
-#     ar['allocationFactors']=''
-#     ar['defaultAllocationMethod']=''
-#     ar['exchanges']=exchanges_list;
-#     ar['location']=region
-#     ar['parameters']=''
-#     ar['processDocumentation']=process_doc_creation();
-#     ar['processType']=''
-#     ar['name'] = 'Electricity; at region '+str(region)+'; Trade Mix'
-#     ar['category'] = '22: Utilities/2211: Electric Power Generation, Transmission and Distribution'
-#     ar['description'] = 'Electricity trade mix using power plants in the '+str(region)+' region'
-#     return ar;
+#Data filtered from stewi and Stewi combo is written ina dictionary in this script. 
+#The dictionary is basaed on the OLCA schema
+#This dictionary can be used for writing json files or templates
+import math
+import time
+import pandas as pd
+from os.path import join
+from electricitylci.globals import (
+    data_dir,
+    electricity_flow_name_generation_and_distribution,
+    electricity_flow_name_consumption
+)
+from electricitylci.model_config import egrid_year
+from electricitylci.egrid_facilities import egrid_subregions
+
+year = egrid_year
+
+#Read in general metadata to be used by all processes
+metadata = pd.read_csv(join(data_dir, 'metadata.csv'))
+#Use only first row of metadata for all processes for now
+metadata = metadata.iloc[0,]
+
+#Read in process location uuids
+location_UUID = pd.read_csv(join(data_dir, 'location_UUIDs.csv'))
+def lookup_location_uuid(location):
+    try:
+        uuid = location_UUID.loc[location_UUID['NAME'] == location]['REF_ID'].iloc[0]
+    except IndexError:
+        uuid=''
+    return uuid
+
+#Read in process name info
+process_name = pd.read_csv(join(data_dir, 'processname_1.csv'))
+generation_name_parts = process_name[process_name['Stage']=='generation'].iloc[0]
+generation_mix_name_parts = process_name[process_name['Stage']=='generation mix'].iloc[0]
+
+generation_mix_name = generation_mix_name_parts['Base name'] + '; ' + generation_mix_name_parts['Location type'] +  '; ' + generation_mix_name_parts['Mix type']
+surplus_pool_name = 'Electricity; at grid; surplus pool'
+consumption_mix_name = 'Electricity; at grid; consumption mix'
+distribution_to_end_user_name = 'Electricity; at user; consumption mix'
+
+electricity_at_grid_flow = {'flowType':'PRODUCT_FLOW',
+                 'flowProperties':'',
+                 'name':electricity_flow_name_generation_and_distribution,
+                 'id':'',
+                 'category':'22: Utilities/2211: Electric Power Generation, Transmission and Distribution'
+                 }
+
+electricity_at_user_flow = {'flowType':'PRODUCT_FLOW',
+                 'flowProperties':'',
+                 'name':electricity_flow_name_consumption,
+                 'id':'',
+                 'category':'22: Utilities/2211: Electric Power Generation, Transmission and Distribution'
+                 }
+
+
+def exchange(flw, exchanges_list):
+    exchanges_list.append(flw)
+    return exchanges_list
+
+def exchange_table_creation_ref(data):
+    region = data['Subregion'].iloc[0]
+    ar = dict()
+    ar['internalId']=''
+    ar['@type']='Exchange'
+    ar['avoidedProduct']=False
+    ar['flow']= electricity_at_grid_flow
+    ar['flowProperty']=''
+    ar['input']=False
+    ar['quantitativeReference']=True
+    ar['baseUncertainty']=''
+    ar['provider']=''
+    ar['amount']=1.0
+    ar['amountFormula']=''
+    ar['unit']=unit('MWh');
+    return ar
+
+
+def gen_process_ref(fuel,reg):
+    processref = dict()
+    processref['name']=generation_name_parts['Base name'] + '; from ' + str(fuel) + '; ' + generation_name_parts['Location type']
+    processref['location']=reg
+    processref['processType']='UNIT_PROCESS'
+    processref['categoryPath']=["22: Utilities","2211: Electric Power Generation, Transmission and Distribution",fuel]
+    return processref
+
+def con_process_ref(reg,ref_type='generation'):
+    #If ref is to a consunmption mix (for a distribution process), use consumption mix name
+    #If not, if the region is an egrid regions, its a generation mix process; otherwise its a surplus pool process
+    if ref_type == 'consumption':
+        name = consumption_mix_name
+    elif reg in egrid_subregions:
+        name = generation_mix_name
+    else:
+        name = surplus_pool_name
+    processref = dict()
+    processref['name']=name
+    processref['location']=reg
+    processref['processType']='UNIT_PROCESS'
+    processref['categoryPath']=["22: Utilities","2211: Electric Power Generation, Transmission and Distribution"]
+    return processref
+
+
+def exchange_table_creation_input_genmix(database,fuelname):
+    region = database['Subregion'].iloc[0]
+    ar = dict()
+    ar['internalId']=''
+    ar['@type']='Exchange'
+    ar['avoidedProduct']=False
+    ar['flow']=electricity_at_grid_flow
+    ar['flowProperty']=''
+    ar['input']=True
+    ar['quantitativeReference']='True'
+    ar['baseUncertainty']=''
+    ar['provider']=gen_process_ref(fuelname,region)
+    ar['amount']=database['Generation_Ratio'].iloc[0]
+    ar['unit'] = unit('MWh')
+    ar['pedigreeUncertainty']=''
+    #ar['category']='22: Utilities/2211: Electric Power Generation, Transmission and Distribution'+fuelname
+    ar['comment']='from ' + fuelname;
+    ar['uncertainty'] = ''
+    return ar;
+
+
+def exchange_table_creation_input_con_mix(generation, loc,ref_to_consumption=False):
+    ar = dict()
+    ar['internalId'] = ''
+    ar['@type'] = 'Exchange'
+    ar['avoidedProduct'] = False
+    ar['flow'] = electricity_at_grid_flow
+    ar['flowProperty'] = ''
+    ar['input'] = True
+    ar['baseUncertainty'] = ''
+    if ref_to_consumption:
+        ar['provider'] = con_process_ref(loc,'consumption')
+    else:
+        ar['provider'] = con_process_ref(loc)
+    ar['amount'] = generation
+    ar['unit'] = unit('MWh')
+    ar['pedigreeUncertainty'] = ''
+    ar['uncertainty'] = ''
+    ar['comment'] = 'eGRID ' + str(year);
+    #ar['location'] = location(loc)
+    return ar;
+
+def process_table_creation_gen(fuelname, exchanges_list, region):
+    ar = dict()
+    ar['@type'] = 'Process'
+    ar['allocationFactors']=''
+    ar['defaultAllocationMethod']=''
+    ar['exchanges']=exchanges_list;
+    ar['location']=location(region)
+    ar['parameters']=''
+    ar['processDocumentation']=process_doc_creation();
+    ar['processType']='UNIT_PROCESS'
+    ar['name'] = generation_name_parts['Base name'] + '; from ' + str(fuelname) + '; ' + generation_name_parts['Location type']
+    ar['category'] = '22: Utilities/2211: Electric Power Generation, Transmission and Distribution/'+fuelname
+    ar['description'] = 'Electricity from '+str(fuelname)+' produced at generating facilities in the '+str(region)+' region'
+    return ar;
+
+def process_table_creation_genmix(region,exchanges_list):
+    ar = dict()
+    ar['@type'] = 'Process'
+    ar['allocationFactors']=''
+    ar['defaultAllocationMethod']=''
+    ar['exchanges']=exchanges_list;
+    ar['location']=location(region)
+    ar['parameters']=''
+    ar['processDocumentation']=process_doc_creation();
+    ar['processType']='UNIT_PROCESS'
+    ar['name'] = generation_mix_name
+    ar['category'] = '22: Utilities/2211: Electric Power Generation, Transmission and Distribution'
+    ar['description'] = 'Electricity generation mix in the '+str(region)+' region'
+    return ar;
+
+
+
+#Will be used later
+# def category():
+#
+#     global fuelname;
+#     ar = {'':''}
+#     ar['@id'] = ''
+#     ar['@type'] = 'Category'
+#     ar['name'] = '22: Utilities/2211: Electric Power Generation, Transmission and Distribution'+str(fuelname)
+#     del ar['']
+#     return ar
+
+
+#Will be used later
+def location(region):
+    ar = dict()
+    ar['id'] = lookup_location_uuid(region)
+    ar['type'] = 'Location'
+    ar['name'] = region;
+    return ar
+
+def process_doc_creation():
+
+    global year;
+    ar = dict()
+    ar['timeDescription']=''
+    ar['validUntil']='12/31/2018'
+    ar['validFrom']='1/1/2018'
+    ar['technologyDescription']='This is an aggregation of technology types for this fuel type within this eGRID subregion'
+    ar['dataCollectionDescription']=metadata['DataCollectionPeriod']
+    ar['completenessDescription']=metadata['DataCompleteness']
+    ar['dataSelectionDescription']=metadata['DataSelection']
+    ar['reviewDetails']=metadata['DatasetOtherEvaluation']
+    ar['dataTreatmentDescription']=metadata['DataTreatment']
+    ar['inventoryMethodDescription']=metadata['LCIMethod']
+    ar['modelingConstantsDescription']=metadata['ModellingConstants']
+    ar['reviewer']=metadata['Reviewer']
+    ar['samplingDescription']=metadata['SamplingProcedure']
+    ar['sources']=''
+    ar['restrictionsDescription']=metadata['AccessUseRestrictions']
+    ar['copyright']=False
+    ar['creationDate']=time.time()
+    ar['dataDocumentor']= metadata['DataDocumentor']
+    ar['dataGenerator']= metadata['DataGenerator']
+    ar['dataSetOwner']= metadata['DatasetOwner']
+    ar['intendedApplication']= metadata['IntendedApplication']
+    ar['projectDescription']= metadata['ProjectDescription']
+    ar['publication']=''
+    ar['geographyDescription']=''
+    ar['exchangeDqSystem'] = exchangeDqsystem()
+    ar['dqSystem'] = processDqsystem()
+    #Temp place holder for process DQ scores
+    ar['dqEntry'] = '(5;5)'
+    return ar;
+
+def exchangeDqsystem():
+    ar = dict()
+    ar['@type'] = 'DQSystem'
+    ar['@id'] = 'd13b2bc4-5e84-4cc8-a6be-9101ebb252ff'
+    ar['name'] = 'US EPA - Flow Pedigree Matrix'
+    return ar
+
+def processDqsystem():
+    ar = dict()
+    ar['@type'] = 'DQSystem'
+    ar['@id'] = '70bf370f-9912-4ec1-baa3-fbd4eaf85a10'
+    ar['name'] = 'US EPA - Process Pedigree Matrix'
+    return ar
+
+def exchange_table_creation_input(data):
+    year = data['Year'].iloc[0]
+    ar = dict()
+    ar['internalId']=''
+    ar['@type']='Exchange'
+    ar['avoidedProduct']=False
+    ar['flow'] = flow_table_creation(data)
+    ar['flowProperty']=''
+    ar['input'] = True
+    ar['baseUncertainty']=''
+    ar['provider']=''
+    ar['amount']=data['Emission_factor'].iloc[0]
+    ar['amountFormula']='  '
+    ar['unit']=unit(data['Unit'].iloc[0]);
+    ar['dqEntry'] = ''
+    ar['pedigreeUncertainty']=''
+    ar['uncertainty']=uncertainty_table_creation(data)
+    ar['comment']='eGRID '+str(year)
+    # if data['FlowType'].iloc[0] == 'ELEMENTARY_FLOW':
+    #   ar['category'] = 'Elementary flows/'+str(data['ElementaryFlowPrimeContext'].iloc[0])+'/'+str(data['Compartment'].iloc[0])
+    # elif data['FlowType'].iloc[0] == 'WASTE_FLOW':
+    #   ar['category'] = 'Waste flows/'
+    # else:
+    #   ar['category'] = '22: Utilities/2211: Electric Power Generation, Transmission and Distribution/'+fuelname
+    return ar;
+
+def unit(unt):
+    ar = dict()
+    ar['internalId']=''
+    ar['@type']='Unit'
+    ar['name'] = unt
+    return ar
+
+def exchange_table_creation_output(data):
+    year = data['Year'].iloc[0]
+    source = data['Source'].iloc[0]
+    ar = dict()
+    ar['internalId']=''
+    ar['@type']='Exchange'
+    ar['avoidedProduct']=False
+    ar['flow']=flow_table_creation(data)
+    ar['flowProperty']=''
+    ar['input']=False
+    ar['quantitativeReference']=False
+    ar['baseUncertainty']=''
+    ar['provider']=''
+    ar['amount']=data['Emission_factor'].iloc[0]
+    ar['amountFormula']=''
+    ar['unit']=unit('kg');
+    ar['pedigreeUncertainty']=''
+    ar['dqEntry'] = '('+str(round(data['Reliability_Score'].iloc[0],1))+\
+                    ';'+str(round(data['TemporalCorrelation'].iloc[0],1))+\
+                    ';' + str(round(data['GeographicalCorrelation'].iloc[0],1))+\
+                    ';' + str(round(data['TechnologicalCorrelation'].iloc[0],1))+ \
+                    ';' + str(round(data['DataCollection'].iloc[0],1))+')'
+    ar['uncertainty']=uncertainty_table_creation(data)
+    ar['comment'] = str(source)+' '+str(year)
+    #if data['FlowType'].iloc[0] == 'ELEMENTARY_FLOW':
+    #  ar['category'] = 'Elementary flows/'+str(data['ElementaryFlowPrimeContext'].iloc[0])+'/'+str(data['Compartment'].iloc[0])
+    #elif data['FlowType'].iloc[0] == 'WASTE_FLOW':
+    #  ar['category'] = 'Waste flows/'
+    #else:
+    #  ar['category'] = '22: Utilities/2211: Electric Power Generation, Transmission and Distribution'+data['FlowName'].iloc[0]
+
+    return ar;
+
+
+def uncertainty_table_creation(data):
+
+    ar = dict()
+    ar['geomMean'] = data['GeomMean'].iloc[0]
+    ar['geomSd']= data['GeomSD'].iloc[0]
+    ar['distributionType']='Logarithmic Normal Distribution'
+    ar['mean']=''
+    ar['meanFormula']=''
+    ar['geomMeanFormula']=''
+    ar['maximum']=data['Maximum'].iloc[0]
+    ar['minimum']=data['Minimum'].iloc[0]
+    ar['minimumFormula']=''
+    ar['sd']=''
+    ar['sdFormula']=''
+    ar['geomSdFormula']=''
+    ar['mode']=''
+    ar['modeFormula']=''
+    ar['maximumFormula']='';
+    return ar;
+
+def flow_table_creation(data):
+    ar = dict()
+    flowtype = data['FlowType'].iloc[0]
+    ar['flowType'] = flowtype
+    ar['flowProperties']=''
+    ar['name'] = data['FlowName'].iloc[0][0:255] #cutoff name at length 255 if greater than that
+    ar['id'] = data['FlowUUID'].iloc[0]
+    comp = str(data['Compartment'].iloc[0])
+    if (flowtype=='ELEMENTARY_FLOW')&(comp!=''):
+        ar['category'] = 'Elementary flows/' + str(data['ElementaryFlowPrimeContext'].iloc[0]) + '/' + comp
+    elif (flowtype == 'PRODUCT_FLOW') & (comp!=''):
+        ar['category'] = comp
+    elif flowtype == 'WASTE_FLOW':
+        ar['category'] = 'Waste flows/'
+    else:
+        #Assume this is electricity or a byproduct
+        ar['category'] = '22: Utilities/2211: Electric Power Generation, Transmission and Distribution'
+    return ar
+
+def ref_exchange_creator(electricity_flow=electricity_at_grid_flow):
+    ar = dict()
+    ar['internalId']=''
+    ar['@type']='Exchange'
+    ar['avoidedProduct']=False
+    ar['flow']=electricity_flow
+    ar['flowProperty']=''
+    ar['input']=False
+    ar['quantitativeReference']=True
+    ar['baseUncertainty']=''
+    ar['provider']=''
+    ar['amount']=1.0
+    ar['amountFormula']=''
+    ar['unit']=unit('MWh');
+    ar['location'] = ''
+    return ar
+
+
+
+def process_table_creation_con_mix(region,exchanges_list):
+    ar = dict()
+    ar['@type'] = 'Process'
+    ar['allocationFactors']=''
+    ar['defaultAllocationMethod']=''
+    ar['exchanges']=exchanges_list;
+    ar['location']=location(region)
+    ar['parameters']=''
+    ar['processDocumentation']=process_doc_creation();
+    ar['processType']=''
+    ar['name'] = consumption_mix_name
+    ar['category'] = '22: Utilities/2211: Electric Power Generation, Transmission and Distribution'
+    ar['description'] = 'Electricity consumption mix using power plants in the '+str(region)+' region'
+    return ar;
+
+
+def process_table_creation_surplus(region,exchanges_list):
+    ar = dict()
+    ar['@type'] = 'Process'
+    ar['allocationFactors']=''
+    ar['defaultAllocationMethod']=''
+    ar['exchanges']=exchanges_list;
+    ar['location']=location(region)
+    ar['parameters']=''
+    ar['processDocumentation']=process_doc_creation();
+    ar['processType']='UNIT_PROCESS'
+    ar['name'] = surplus_pool_name
+    ar['category'] = '22: Utilities/2211: Electric Power Generation, Transmission and Distribution'
+    ar['description'] = 'Electricity surplus in the '+str(region)+' region'
+    return ar;
+
+def process_table_creation_distribution(region,exchanges_list):
+    ar = dict()
+    ar['@type'] = 'Process'
+    ar['allocationFactors']=''
+    ar['defaultAllocationMethod']=''
+    ar['exchanges']=exchanges_list;
+    ar['location']=location(region)
+    ar['parameters']=''
+    ar['processDocumentation']=process_doc_creation();
+    ar['processType']=''
+    ar['name'] = distribution_to_end_user_name
+    ar['category'] = '22: Utilities/2211: Electric Power Generation, Transmission and Distribution'
+    ar['description'] = 'Electricity distribution to end user in the '+str(region)+' region'
+    return ar;
+
+# def process_table_creation_trade_mix(region,exchanges_list):
+#     ar = dict()
+#     ar['@type'] = 'Process'
+#     ar['allocationFactors']=''
+#     ar['defaultAllocationMethod']=''
+#     ar['exchanges']=exchanges_list;
+#     ar['location']=region
+#     ar['parameters']=''
+#     ar['processDocumentation']=process_doc_creation();
+#     ar['processType']=''
+#     ar['name'] = 'Electricity; at region '+str(region)+'; Trade Mix'
+#     ar['category'] = '22: Utilities/2211: Electric Power Generation, Transmission and Distribution'
+#     ar['description'] = 'Electricity trade mix using power plants in the '+str(region)+' region'
+#     return ar;