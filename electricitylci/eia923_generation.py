--- conflicted
+++ resolved
@@ -134,23 +134,7 @@
 # This function is called multiple times by the various upstream modules.
 # lru_cache allows us to only read from the csv only once.
 @lru_cache(maxsize=10)
-<<<<<<< HEAD
-def eia923_download_extract(
-    year,
-    group_cols=[
-        "Plant Id",
-        "Plant Name",
-        "State",
-        "NAICS Code",
-        "EIA Sector Number",
-        "Reported Prime Mover",
-        "Reported Fuel Type Code",
-        "YEAR",
-    ],
-):
-=======
 def eia923_download_extract(year, group_cols=None):
->>>>>>> a2d4d4f3
     """
     Download (if necessary) and extract a single year of generation/fuel
     consumption data from EIA-923.
@@ -287,12 +271,7 @@
     if year:
         eia923_gen_fuel = eia923_download_extract(year)
 
-<<<<<<< HEAD
     group_cols = ["Plant Id", "NAICS Code", "EIA Sector Number","Reported Fuel Type Code"]
-
-=======
-    group_cols = ["Plant Id", "NAICS Code", "Reported Fuel Type Code"]
->>>>>>> a2d4d4f3
     sum_cols = [
         "Net Generation (Megawatthours)",
         "Total Fuel Consumption MMBtu",
@@ -452,14 +431,6 @@
                     >= model_specs.min_plant_percent_generation_from_primary_fuel_category,
                     :,
                 ]
-<<<<<<< HEAD
-            if model_specs.filter_non_egrid_emission_on_NAICS:
-            #     # Check with Wes to see what the filter here is supposed to be
-                final_gen_df = final_gen_df.loc[
-                    (final_gen_df['NAICS Code'] == '22') & (final_gen_df['EIA Sector Number'].isin(['1','2'])) , :
-                ]
-=======
->>>>>>> a2d4d4f3
         else:
             final_gen_df = final_gen_df.loc[
                 final_gen_df["Plant Id"].isin(egrid_facilities_to_include), :
