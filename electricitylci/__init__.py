
def get_generation_process_df(source='egrid', regions='all'):
<<<<<<< HEAD
    """
    Create a dataframe of emissions from power generation by fuel type in each
    region.

    Possible changes:
    - Use the 'source' parameter to switch between eGRID and 923
    - Read the 'source' parameter from a config file and pass through the variable.
    
    Parameters
    ----------
    source : str, optional
        Currently unused. (the default is 'egrid', which [default_description])
    regions : str, optional
        Regions to include in the analysis (the default is 'all', which uses all
        eGRID subregions.)
    
    Returns
    -------
    DataFrame
        Each row represents information about a single emission from a fuel category
        in a single region. Columns are:

       'Subregion', 'FuelCategory', 'FlowName', 'FlowUUID', 'Compartment',
       'Year', 'Source', 'Unit', 'ElementaryFlowPrimeContext',
       'TechnologicalCorrelation', 'TemporalCorrelation', 'DataCollection',
       'Emission_factor', 'Reliability_Score', 'GeographicalCorrelation',
       'GeomMean', 'GeomSD', 'Maximum', 'Minimum'
    """
    from electricitylci.egrid_filter import (
        electricity_for_selected_egrid_facilities,
        emissions_and_waste_for_selected_egrid_facilities
    )
=======
    """Create a dataframe of inputs and outputs to electricity generation processes."""
    from electricitylci.egrid_filter import electricity_for_selected_egrid_facilities,emissions_and_waste_for_selected_egrid_facilities
>>>>>>> 8e814712
    from electricitylci.generation import create_generation_process_df
    generation_process_df = create_generation_process_df(
        electricity_for_selected_egrid_facilities,
        emissions_and_waste_for_selected_egrid_facilities,
        subregion=regions)
    return generation_process_df


def get_generation_mix_process_df(source='egrid',regions='all'):
    """
    Create a dataframe of generation mixes by fuel type in each subregion.

    This function imports and uses the parameter 'gen_mix_from_model_generation_data'
    from globals.py. If the value is False it cannot currently handle regions
    other than 'all', 'NERC', 'US', or a single eGRID subregion.
    
    Parameters
    ----------
    source : str, optional
        Not currently used (the default is 'egrid', which [default_description])
    regions : str, optional
        Which regions to include (the default is 'all', which includes all eGRID
        subregions)
    
    Returns
    -------
    DataFrame
        Sample output:
        >>> all_gen_mix_db.head()
            Subregion FuelCategory   Electricity  NERC  Generation_Ratio
        0        AKGD         COAL  5.582922e+05  ASCC          0.116814
        22       AKGD          OIL  3.355753e+05  ASCC          0.070214
        48       AKGD          GAS  3.157474e+06  ASCC          0.660651
        90       AKGD        HYDRO  5.477350e+05  ASCC          0.114605
        114      AKGD      BIOMASS  5.616577e+04  ASCC          0.011752
    """
    from electricitylci.egrid_filter import electricity_for_selected_egrid_facilities
<<<<<<< HEAD
    from electricitylci.generation_mix import (
        create_generation_mix_process_df_from_model_generation_data,
        create_generation_mix_process_df_from_egrid_ref_data
    )
    from electricitylci.model_config import gen_mix_from_model_generation_data

=======
    from electricitylci.generation_mix import create_generation_mix_process_df_from_model_generation_data,create_generation_mix_process_df_from_egrid_ref_data
    from electricitylci.model_config import gen_mix_from_model_generation_data
>>>>>>> 8e814712
    if gen_mix_from_model_generation_data:
        generation_mix_process_df = \
            create_generation_mix_process_df_from_model_generation_data(
                electricity_for_selected_egrid_facilities,
                regions)
    else:
        generation_mix_process_df = \
            create_generation_mix_process_df_from_egrid_ref_data(regions)
    return generation_mix_process_df


def write_generation_process_database_to_dict(gen_database, regions='all'):
    """
    Create olca formatted dictionaries of individual processes
    
    Parameters
    ----------
    gen_database : DataFrame
        Each row represents information about a single emission from a fuel category
        in a single region.
    regions : str, optional
        Not currently used (the default is 'all', which [default_description])
    
    Returns
    -------
    dict
        A dictionary of dictionaries, each of which contains information about
        emissions from a single fuel type in a single region.
    """
    from electricitylci.generation import olcaschema_genprocess
    gen_dict = olcaschema_genprocess(gen_database, subregion=regions)
    return gen_dict


def write_generation_mix_database_to_dict(genmix_database, regions='all'):
    from electricitylci.generation_mix import olcaschema_genmix
    genmix_dict = olcaschema_genmix(genmix_database, subregion=regions)
    return genmix_dict


def write_surplus_pool_and_consumption_mix_dict():
    """
    [summary]
    
    Returns
    -------
    [type]
        [description]
    """
    from electricitylci.consumption_mix import surplus_dict
    from electricitylci.consumption_mix import consumption_dict
    surplus_pool_and_con_mix = {**surplus_dict, **consumption_dict}
    return surplus_pool_and_con_mix


def write_distribution_dict():
    from electricitylci.distribution import distribution_mix_dictionary
    return distribution_mix_dictionary()


def write_process_dicts_to_jsonld(*process_dicts):
    """
    Send one or more process dictionaries to be written to json-ld
    
    """
    from electricitylci.olca_jsonld_writer import write
    from electricitylci.globals import output_dir
    from electricitylci.model_config import model_name
    all_process_dicts = dict()
    for d in process_dicts:
        all_process_dicts = {**all_process_dicts, **d}
    write(all_process_dicts, output_dir+model_name+'_jsonld.zip')

<<<<<<< HEAD

=======
>>>>>>> 8e814712

<|MERGE_RESOLUTION|>--- conflicted
+++ resolved
@@ -1,6 +1,5 @@
 
 def get_generation_process_df(source='egrid', regions='all'):
-<<<<<<< HEAD
     """
     Create a dataframe of emissions from power generation by fuel type in each
     region.
@@ -8,7 +7,7 @@
     Possible changes:
     - Use the 'source' parameter to switch between eGRID and 923
     - Read the 'source' parameter from a config file and pass through the variable.
-    
+
     Parameters
     ----------
     source : str, optional
@@ -16,7 +15,7 @@
     regions : str, optional
         Regions to include in the analysis (the default is 'all', which uses all
         eGRID subregions.)
-    
+
     Returns
     -------
     DataFrame
@@ -33,10 +32,6 @@
         electricity_for_selected_egrid_facilities,
         emissions_and_waste_for_selected_egrid_facilities
     )
-=======
-    """Create a dataframe of inputs and outputs to electricity generation processes."""
-    from electricitylci.egrid_filter import electricity_for_selected_egrid_facilities,emissions_and_waste_for_selected_egrid_facilities
->>>>>>> 8e814712
     from electricitylci.generation import create_generation_process_df
     generation_process_df = create_generation_process_df(
         electricity_for_selected_egrid_facilities,
@@ -52,7 +47,7 @@
     This function imports and uses the parameter 'gen_mix_from_model_generation_data'
     from globals.py. If the value is False it cannot currently handle regions
     other than 'all', 'NERC', 'US', or a single eGRID subregion.
-    
+
     Parameters
     ----------
     source : str, optional
@@ -60,7 +55,7 @@
     regions : str, optional
         Which regions to include (the default is 'all', which includes all eGRID
         subregions)
-    
+
     Returns
     -------
     DataFrame
@@ -74,17 +69,12 @@
         114      AKGD      BIOMASS  5.616577e+04  ASCC          0.011752
     """
     from electricitylci.egrid_filter import electricity_for_selected_egrid_facilities
-<<<<<<< HEAD
     from electricitylci.generation_mix import (
         create_generation_mix_process_df_from_model_generation_data,
         create_generation_mix_process_df_from_egrid_ref_data
     )
     from electricitylci.model_config import gen_mix_from_model_generation_data
 
-=======
-    from electricitylci.generation_mix import create_generation_mix_process_df_from_model_generation_data,create_generation_mix_process_df_from_egrid_ref_data
-    from electricitylci.model_config import gen_mix_from_model_generation_data
->>>>>>> 8e814712
     if gen_mix_from_model_generation_data:
         generation_mix_process_df = \
             create_generation_mix_process_df_from_model_generation_data(
@@ -99,7 +89,7 @@
 def write_generation_process_database_to_dict(gen_database, regions='all'):
     """
     Create olca formatted dictionaries of individual processes
-    
+
     Parameters
     ----------
     gen_database : DataFrame
@@ -107,7 +97,7 @@
         in a single region.
     regions : str, optional
         Not currently used (the default is 'all', which [default_description])
-    
+
     Returns
     -------
     dict
@@ -128,7 +118,7 @@
 def write_surplus_pool_and_consumption_mix_dict():
     """
     [summary]
-    
+
     Returns
     -------
     [type]
@@ -148,7 +138,7 @@
 def write_process_dicts_to_jsonld(*process_dicts):
     """
     Send one or more process dictionaries to be written to json-ld
-    
+
     """
     from electricitylci.olca_jsonld_writer import write
     from electricitylci.globals import output_dir
@@ -156,10 +146,4 @@
     all_process_dicts = dict()
     for d in process_dicts:
         all_process_dicts = {**all_process_dicts, **d}
-    write(all_process_dicts, output_dir+model_name+'_jsonld.zip')
-
-<<<<<<< HEAD
-
-=======
->>>>>>> 8e814712
-
+    write(all_process_dicts, output_dir+model_name+'_jsonld.zip')