# -*- coding: utf-8 -*-
import pandas as pd
from electricitylci.coal_upstream import read_eia923_fuel_receipts
from os.path import join
from electricitylci.globals import data_dir, output_dir
import electricitylci.PhysicalQuantities as pq
import electricitylci.eia923_generation as eia923

def generate_petroleum_upstream(year):
    """
    Generate the annual petroleum extraction, transport, and refining emissions
    (in kg) for each plant in EIA923.

    Parameters
    ----------
    year: int
        Year of EIA-923 fuel data to use.

    Returns
    ----------
    dataframe
    """
    eia_fuel_receipts_df=read_eia923_fuel_receipts(year)
    petroleum_criteria = eia_fuel_receipts_df['fuel_group']=='Petroleum'
    eia_fuel_receipts_df=eia_fuel_receipts_df.loc[petroleum_criteria,:]

    eia_fuel_receipts_df['heat_input']=(
            eia_fuel_receipts_df['quantity']*
            eia_fuel_receipts_df['average_heat_content']*
            pq.convert(10**6,'Btu','MJ'))
<<<<<<< HEAD

=======
    
    eia_gen_fuel=eia923.eia923_generation_and_fuel(year)
    petroleum_criteria=eia_gen_fuel["reported_fuel_type_code"].isin(["DFO","RFO"])
    petroleum_fuel=eia_gen_fuel.loc[petroleum_criteria,:]
>>>>>>> bacab883
    #Sum all fuel use by plant, plant state, and DFO/RFO
    eia_fuel_receipts_df=eia_fuel_receipts_df.groupby(
            ['plant_id','plant_state','energy_source'],
            as_index=False)['heat_input'].sum()
<<<<<<< HEAD

=======
    petroleum_fuel=petroleum_fuel[["plant_id","state","total_fuel_consumption_mmbtu","reported_fuel_type_code"]]
    petroleum_fuel["heat_input"]=petroleum_fuel["total_fuel_consumption_mmbtu"]*pq.convert(10**6,'Btu','MJ')
    petroleum_fuel["plant_id"]=petroleum_fuel["plant_id"].astype(int)
>>>>>>> bacab883
    #Assume that plants have fuel delivered from the PADD they are in. Note
    #that the crude represented in each PADD is the mix of crude going into
    #that PADD, domestically-produced and imported, and the refining emissions
    #are representative of the mix of refinery types in that PADD.
    state_padd_df=pd.read_csv(data_dir+'/state_padd.csv')
    state_padd_dict=pd.Series(
            state_padd_df.padd.values,index=state_padd_df.state).to_dict()

    #Assign each power plant to a PADD.
<<<<<<< HEAD
    eia_fuel_receipts_df['padd']=(
            eia_fuel_receipts_df['plant_state'].map(state_padd_dict))

=======
    petroleum_fuel['padd']=(
            petroleum_fuel['state'].map(state_padd_dict))
    
>>>>>>> bacab883
    #Creating a dictionary to store the inventories of each fuel/PADD
    #combination
    petroleum_lci={}
    fuels=['Diesel','Bunker']
    fuels_map={'Diesel':'DFO',
               'Bunker':'RFO'
            }
    padds=[1,2,3,4,5]
    expected_lci_folder = 'petroleum_inventory'
    for fuel in fuels:
        for padd in padds:
            fn = f'PRELIM_Mixer__{fuel}___PADD_{padd}_.xlsx'
            path = join(data_dir,expected_lci_folder,fn)
            key = f'{fuels_map[fuel]}_{padd}'
            petroleum_lci[key]=pd.read_excel(
                    path,
                    sheet_name='Inventory',
                    usecols="I:N",
                    skiprows=2)
            petroleum_lci[key]['fuel_code']=f'{fuels_map[fuel]}_{padd}'

    #Merging the dataframes within the dictionary to a single datframe
    combined_lci=pd.concat(petroleum_lci,ignore_index=True)
    combined_lci.rename(columns={
            "Flow UUID.1":"Flow UUID",
            "Flow.1":"Flow",
            "Category.1":"Category",
            "Sub-category.1":"Sub-category",
            "Unit.1":"Unit",
            "Result.1":"Result"
            },
            inplace=True)
<<<<<<< HEAD
    eia_fuel_receipts_df['fuel_padd']=(eia_fuel_receipts_df['energy_source']+
                        '_'+eia_fuel_receipts_df['padd'].astype(str))

=======
    petroleum_fuel['fuel_padd']=(petroleum_fuel['reported_fuel_type_code']+
                        '_'+petroleum_fuel['padd'].astype(str))
    
>>>>>>> bacab883
    #Merge the inventories for each fuel with the fuel use by each power plant
    merged_inventory = combined_lci.merge(
            right=petroleum_fuel[['plant_id','heat_input','fuel_padd']],
            left_on='fuel_code',
            right_on='fuel_padd',
            how='left').sort_values(['plant_id','fuel_padd','Flow'])

    #convert per MJ inventory to annual emissions using plant heat input
    merged_inventory['Result']=(
            merged_inventory['Result']*
            merged_inventory['heat_input'])

    #Cleaning up unneeded columns and renaming
    merged_inventory.drop(
            columns=['fuel_padd','Unit',
                     'Sub-category','Flow UUID'],
            inplace=True)
    colnames={
            'Flow':'FlowName',
            'Category':'Compartment',
            'Result':'FlowAmount',
            'fuel_code':'stage_code',
            'heat_input':'quantity'}
    merged_inventory.rename(columns=colnames,inplace=True)
    merged_inventory['fuel_type']='Oil'
    merged_inventory['stage']='well-to-tank'
    merged_inventory.reset_index(inplace=True,drop=True)

    #Change compartment values to be standard'
    compartment_dict={
            'Emission to air':'air',
            'NETL database':'NETL',
            'Emission to water':'water',
            'Emission to soil':'soil'}
    merged_inventory['Compartment']=merged_inventory['Compartment'].map(
            compartment_dict)
    merged_inventory.dropna(inplace=True)

    return merged_inventory

if __name__=='__main__':
    year=2016
    df=generate_petroleum_upstream(year)
    df.to_csv(output_dir+'/petroleum_emissions_{}.csv'.format(year))<|MERGE_RESOLUTION|>--- conflicted
+++ resolved
@@ -28,25 +28,17 @@
             eia_fuel_receipts_df['quantity']*
             eia_fuel_receipts_df['average_heat_content']*
             pq.convert(10**6,'Btu','MJ'))
-<<<<<<< HEAD
 
-=======
-    
     eia_gen_fuel=eia923.eia923_generation_and_fuel(year)
     petroleum_criteria=eia_gen_fuel["reported_fuel_type_code"].isin(["DFO","RFO"])
     petroleum_fuel=eia_gen_fuel.loc[petroleum_criteria,:]
->>>>>>> bacab883
     #Sum all fuel use by plant, plant state, and DFO/RFO
     eia_fuel_receipts_df=eia_fuel_receipts_df.groupby(
             ['plant_id','plant_state','energy_source'],
             as_index=False)['heat_input'].sum()
-<<<<<<< HEAD
-
-=======
     petroleum_fuel=petroleum_fuel[["plant_id","state","total_fuel_consumption_mmbtu","reported_fuel_type_code"]]
     petroleum_fuel["heat_input"]=petroleum_fuel["total_fuel_consumption_mmbtu"]*pq.convert(10**6,'Btu','MJ')
     petroleum_fuel["plant_id"]=petroleum_fuel["plant_id"].astype(int)
->>>>>>> bacab883
     #Assume that plants have fuel delivered from the PADD they are in. Note
     #that the crude represented in each PADD is the mix of crude going into
     #that PADD, domestically-produced and imported, and the refining emissions
@@ -56,15 +48,9 @@
             state_padd_df.padd.values,index=state_padd_df.state).to_dict()
 
     #Assign each power plant to a PADD.
-<<<<<<< HEAD
-    eia_fuel_receipts_df['padd']=(
-            eia_fuel_receipts_df['plant_state'].map(state_padd_dict))
-
-=======
     petroleum_fuel['padd']=(
             petroleum_fuel['state'].map(state_padd_dict))
-    
->>>>>>> bacab883
+
     #Creating a dictionary to store the inventories of each fuel/PADD
     #combination
     petroleum_lci={}
@@ -97,15 +83,9 @@
             "Result.1":"Result"
             },
             inplace=True)
-<<<<<<< HEAD
-    eia_fuel_receipts_df['fuel_padd']=(eia_fuel_receipts_df['energy_source']+
-                        '_'+eia_fuel_receipts_df['padd'].astype(str))
-
-=======
     petroleum_fuel['fuel_padd']=(petroleum_fuel['reported_fuel_type_code']+
                         '_'+petroleum_fuel['padd'].astype(str))
-    
->>>>>>> bacab883
+
     #Merge the inventories for each fuel with the fuel use by each power plant
     merged_inventory = combined_lci.merge(
             right=petroleum_fuel[['plant_id','heat_input','fuel_padd']],
