--- conflicted
+++ resolved
@@ -29,23 +29,16 @@
             eia_fuel_receipts_df['average_heat_content']*
             pq.convert(10**6,'Btu','MJ'))
 
-<<<<<<< HEAD
-=======
     eia_gen_fuel=eia923.eia923_generation_and_fuel(year)
     petroleum_criteria=eia_gen_fuel["reported_fuel_type_code"].isin(["DFO","RFO"])
     petroleum_fuel=eia_gen_fuel.loc[petroleum_criteria,:]
->>>>>>> 57cd6186
     #Sum all fuel use by plant, plant state, and DFO/RFO
     eia_fuel_receipts_df=eia_fuel_receipts_df.groupby(
             ['plant_id','plant_state','energy_source'],
             as_index=False)['heat_input'].sum()
-<<<<<<< HEAD
-
-=======
     petroleum_fuel=petroleum_fuel[["plant_id","state","total_fuel_consumption_mmbtu","reported_fuel_type_code"]]
     petroleum_fuel["heat_input"]=petroleum_fuel["total_fuel_consumption_mmbtu"]*pq.convert(10**6,'Btu','MJ')
     petroleum_fuel["plant_id"]=petroleum_fuel["plant_id"].astype(int)
->>>>>>> 57cd6186
     #Assume that plants have fuel delivered from the PADD they are in. Note
     #that the crude represented in each PADD is the mix of crude going into
     #that PADD, domestically-produced and imported, and the refining emissions
@@ -55,13 +48,8 @@
             state_padd_df.padd.values,index=state_padd_df.state).to_dict()
 
     #Assign each power plant to a PADD.
-<<<<<<< HEAD
-    eia_fuel_receipts_df['padd']=(
-            eia_fuel_receipts_df['plant_state'].map(state_padd_dict))
-=======
     petroleum_fuel['padd']=(
             petroleum_fuel['state'].map(state_padd_dict))
->>>>>>> 57cd6186
 
     #Creating a dictionary to store the inventories of each fuel/PADD
     #combination
@@ -95,13 +83,8 @@
             "Result.1":"Result"
             },
             inplace=True)
-<<<<<<< HEAD
-    eia_fuel_receipts_df['fuel_padd']=(eia_fuel_receipts_df['energy_source']+
-                        '_'+eia_fuel_receipts_df['padd'].astype(str))
-=======
     petroleum_fuel['fuel_padd']=(petroleum_fuel['reported_fuel_type_code']+
                         '_'+petroleum_fuel['padd'].astype(str))
->>>>>>> 57cd6186
 
     #Merge the inventories for each fuel with the fuel use by each power plant
     merged_inventory = combined_lci.merge(
